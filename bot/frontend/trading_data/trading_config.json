--- conflicted
+++ resolved
@@ -1,35 +1,4 @@
 {
-<<<<<<< HEAD
-    "mode": "paper",
-    "symbols": [
-        "BTCUSDT",
-        "ETHUSDT",
-        "BNBUSDT",
-        "ADAUSDT",
-        "DOGEUSDT"
-    ],
-    "base_currency": "USDT",
-    "initial_balance": 10000,
-    "risk_percentage": 2,
-    "strategy_params": {
-        "short_window": 50,
-        "long_window": 200,
-        "rsi_period": 14,
-        "rsi_overbought": 70,
-        "rsi_oversold": 30
-    },
-    "intervals": [
-        "1h",
-        "4h"
-    ],
-    "stop_loss_pct": 5,
-    "take_profit_pct": 10,
-    "api_key": "X8HpKiRKv6fNCulGEV2ReFpgyeS4wT0SWgokopvObB6ICUADi5nOEUZNFbcWUP9I",
-    "api_secret": "qeJ3x3SByFxFepLXrBqkWkSYijPt2DjvNA1MVA7fykgOqgUw6Jrb0Cmmvm7DWqWs",
-    "auto_execute_suggested_trades": true,
-    "min_confidence_threshold": 0.75,
-    "suggested_trade_refresh_interval": 60
-=======
   "auto_execute_suggested_trades": true,
   "min_confidence_threshold": 0.8,
   "suggested_trade_refresh_interval": 60,
@@ -42,27 +11,5 @@
     "ADAUSDT",
     "DOGEUSDT"
   ],
-<<<<<<< HEAD
-  "base_currency": "USDT",
-  "initial_balance": 10000,
-  "risk_percentage": 2,
-  "strategy_params": {
-    "short_window": 50,
-    "long_window": 200,
-    "rsi_period": 14,
-    "rsi_overbought": 70,
-    "rsi_oversold": 30
-  },
-  "intervals": [
-    "1h",
-    "4h"
-  ],
-  "stop_loss_pct": 5,
-  "take_profit_pct": 10,
-  "api_key": "X8HpKiRKv6fNCulGEV2ReFpgyeS4wT0SWgokopvObB6ICUADi5nOEUZNFbcWUP9I",
-  "api_secret": "qeJ3x3SByFxFepLXrBqkWkSYijPt2DjvNA1MVA7fykgOqgUw6Jrb0Cmmvm7DWqWs"
->>>>>>> main
-=======
   "last_updated": "2025-04-13T05:53:44.148310"
->>>>>>> 707f24bf
 }
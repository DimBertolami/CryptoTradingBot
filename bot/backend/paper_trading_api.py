#!/usr/bin/env python3
"""
Paper Trading API Handler
This script provides API endpoints for the frontend to interact with the paper trading system.
"""

import os
import sys
import json
import time
import logging
from datetime import datetime
<<<<<<< HEAD
from flask import Flask, request, jsonify, Blueprint
from flask_cors import CORS
=======
from flask import Flask, jsonify, request, Blueprint
>>>>>>> 707f24bf

# Add parent directory to path for imports
BASE_DIR = os.path.dirname(os.path.dirname(os.path.abspath(__file__)))
sys.path.append(BASE_DIR)

# Import PaperTradingStrategy
from strategies.paper_trading import PaperTradingStrategy

# Configure logging
LOG_DIR = os.path.join(BASE_DIR, 'logs')

# Create logs directory if it doesn't exist
os.makedirs(LOG_DIR, exist_ok=True)

logging.basicConfig(
    level=logging.INFO,
    format='%(asctime)s - %(name)s - %(levelname)s - %(message)s',
    handlers=[
        logging.FileHandler(os.path.join(LOG_DIR, "paper_trading_api.log")),
        logging.StreamHandler()
    ]
)

logger = logging.getLogger("paper_trading_api")

# Create Blueprint for paper trading API
paper_trading_bp = Blueprint('paper_trading', __name__)

# Create Flask app
app = Flask(__name__)

# Initialize the paper trading strategy
config_file = os.path.join(BASE_DIR, 'frontend/trading_data/trading_config.json')
strategy = PaperTradingStrategy(config_file=config_file)

# Initialize strategy instance
trading_thread = None
last_status_update = None

# Path for storing the status JSON
status_file = os.path.join(BASE_DIR, 'frontend/public/trading_data/paper_trading_state.json')

# Create an initial status file if it doesn't exist
if not os.path.exists(status_file):
    update_status_file()

def update_status_file():
    """Update the status JSON file for the frontend"""
    global last_status_update
    
    try:
        status = {
            'is_running': getattr(strategy, 'is_running', False),
            'mode': getattr(strategy, 'mode', 'paper'),
            'balance': getattr(strategy, 'balance', 0.0),
            'holdings': getattr(strategy, 'holdings', {}),
            'base_currency': getattr(strategy, 'base_currency', 'USDT'),
            'portfolio_value': getattr(strategy, 'portfolio_value', 0.0),
            'performance': getattr(strategy, 'performance', {}),
            'trade_history': getattr(strategy, 'trade_history', []),
            'last_prices': getattr(strategy, 'last_prices', {}),
            'last_updated': datetime.now().isoformat(),
            'api_keys_configured': bool(strategy.config.get('api_key') and strategy.config.get('api_secret')),
            'api_keys_valid': getattr(strategy, 'validate_api_keys', lambda: False)(),
            'auto_execute_suggested_trades': getattr(strategy, 'auto_execute_suggested_trades', False),
            'min_confidence_threshold': getattr(strategy, 'min_confidence_threshold', 0.75),
            'suggested_trade_refresh_interval': getattr(strategy, 'suggested_trade_refresh_interval', 60)
        }
        
        os.makedirs(os.path.dirname(status_file), exist_ok=True)
        with open(status_file, 'w') as f:
            json.dump(status, f, indent=2)
        
        last_status_update = datetime.now()
        logger.info(f"Status file updated at {last_status_update.isoformat()}")
        
    except Exception as e:
        logger.error(f"Error updating status file: {str(e)}")

<<<<<<< HEAD
<<<<<<< HEAD

@paper_trading_bp.route('/paper', methods=['GET', 'POST'])
def handle_paper_trading():
    try:
        if request.method == 'POST':
            try:
                data = request.get_json()
                if not data:
                    return jsonify({'success': False, 'message': 'Invalid JSON data'}), 400
                    
                command = data.get('command')
                params = data.get('params', {})
                
                if not command:
                    return jsonify({'success': False, 'message': 'Command is required'}), 400
                    
                if command == 'start':
                    strategy.start()
                    update_status_file()
                    return jsonify({'success': True, 'message': 'Trading started'})
                elif command == 'stop':
                    strategy.stop()
                    update_status_file()
                    return jsonify({'success': True, 'message': 'Trading stopped'})
                else:
                    return jsonify({'success': False, 'message': f'Unknown command: {command}'}), 400
                    
            except Exception as e:
                logger.error(f'Error handling command: {str(e)}')
                return jsonify({'success': False, 'message': f'Error: {str(e)}'}), 500
        else:
            # GET request - return status with safe defaults
            status = {
                'success': True,
                'is_running': getattr(strategy, 'is_running', False),
                'status': 'active' if getattr(strategy, 'is_running', False) else 'inactive',
                'mode': 'paper',
                'last_updated': datetime.now().isoformat(),
                'details': {
                    'balance': getattr(strategy, 'portfolio_value', 0),
                    'holdings': getattr(strategy, 'holdings', {}),
                    'metrics': {
                        'total_trades': len(getattr(strategy, 'trade_history', [])),
                        'win_rate': getattr(strategy, 'win_rate', 0),
                        'profit_loss': getattr(strategy, 'total_pnl', 0)
                    }
                }
            }
            return jsonify(status)
            
    except Exception as e:
        logger.error(f'Error in handle_paper_trading: {str(e)}')
        return jsonify({'success': False, 'message': f'Server error: {str(e)}'}), 500

@paper_trading_bp.route('/status', methods=['GET'])
=======
@paper_trading_bp.route('/trading/paper/status', methods=['GET'])
def get_paper_trading_status():
    """Get current paper trading status."""
    try:
        # Get current status
        status = {
            "is_running": strategy.is_running,
            "status": "active" if strategy.is_running else "inactive",
            "mode": strategy.mode,
            "balance": strategy.balance,
            "holdings": strategy.holdings,
            "last_updated": datetime.now().isoformat()
        }
        
        return jsonify(status)
    except Exception as e:
        logger.error(f"Error getting paper trading status: {str(e)}")
        return jsonify({"error": str(e), "status": "error"})

@paper_trading_bp.route('/trading/paper', methods=['POST'])
def control_paper_trading():
    """Control paper trading operations."""
    try:
        data = request.json
        command = data.get("command", "")
        
        if command == "start":
            if not strategy.is_running:
                strategy.start()
                update_status_file()
                return jsonify({"success": True, "status": "active"})
            else:
                return jsonify({"success": False, "error": "Paper trading is already running"})
        elif command == "stop":
            if strategy.is_running:
                strategy.stop()
                update_status_file()
                return jsonify({"success": True, "status": "inactive"})
            else:
                return jsonify({"success": False, "error": "Paper trading is not running"})
        elif command == "reset":
            strategy.reset()
            update_status_file()
            return jsonify({"success": True, "status": "inactive"})
        else:
            return jsonify({"success": False, "error": "Unknown command"})
    except Exception as e:
        logger.error(f"Error controlling paper trading: {str(e)}")
        return jsonify({"success": False, "error": str(e)})

# Define routes
@paper_trading_bp.route('/trading/paper', methods=['GET'])
def handle_paper_requests():
    """Handle all paper trading related requests"""
    try:
        return get_status()
    except Exception as e:
        logger.error(f"Error handling paper trading request: {str(e)}")
        return jsonify({
            'success': False,
            'message': str(e)
        }), 500

>>>>>>> 707f24bf
def get_status():
    """Get the current paper trading status."""
    try:
        if not strategy:
            return jsonify({
                'success': False,
                'message': 'Paper trading strategy not initialized'
            }), 500
            
        # Get API key status
        api_key = strategy.config.get('api_key', '')
        api_secret = strategy.config.get('api_secret', '')
        keys_configured = bool(api_key and api_secret)
        
        # Simple validation - in a real app you'd want to verify with the actual API
        keys_valid = False
        if keys_configured:
            try:
                keys_valid = (len(api_key) >= 20 and len(api_secret) >= 30)
            except Exception as e:
                logger.error(f"Error validating API keys: {e}")
                
        status_data = {
            'is_running': strategy.is_running,
            'mode': strategy.mode,
            'balance': strategy.balance,
            'holdings': strategy.holdings,
            'base_currency': strategy.base_currency,
            'portfolio_value': strategy.calculate_portfolio_value(),
            'performance': strategy.calculate_performance_metrics(),
            'trade_history': strategy.trade_history,
            'last_prices': strategy.last_prices,
            'last_updated': datetime.now().isoformat(),
            'api_keys_configured': keys_configured,
            'api_keys_valid': keys_valid,
            'auto_execute_suggested_trades': strategy.auto_execute_suggested_trades,
            'min_confidence_threshold': strategy.min_confidence_threshold,
            'suggested_trade_refresh_interval': strategy.suggested_trade_refresh_interval
        }
        
        return jsonify({
            'success': True,
            'data': status_data
        })
    except Exception as e:
        logger.error(f"Error getting status: {str(e)}")
        return jsonify({
            'success': False,
            'message': str(e)
        }), 500

# Register blueprint after routes are defined
app.register_blueprint(paper_trading_bp)

def attempt_to_recover_api_keys():
    """Attempt to recover API keys from backup locations if they're missing."""
    if strategy.config.get('api_key') and strategy.config.get('api_secret'):
        return True  # Keys already exist, no need to recover
        
    recovery_sources = [
        # Check dedicated backup file
        os.path.join(os.path.dirname(strategy.config_file), 'api_keys_backup.json'),
        # Check state file
        os.path.join(os.path.dirname(strategy.config_file), '..', 'paper_trading_state.json')
    ]
    
    for source in recovery_sources:
        try:
            if os.path.exists(source):
                with open(source, 'r') as f:
                    data = json.load(f)
                    
                # Extract keys based on file type
                if source.endswith('api_keys_backup.json'):
                    api_key = data.get('api_key')
                    api_secret = data.get('api_secret')
                else:  # state file
                    api_keys = data.get('api_keys', {})
                    api_key = api_keys.get('key')
                    api_secret = api_keys.get('secret')
                
                if api_key and api_secret:
                    logger.info(f"Recovering API keys from {source}")
                    strategy.config['api_key'] = api_key
                    strategy.config['api_secret'] = api_secret
                    strategy.save_config()
                    return True
        except Exception as e:
            logger.error(f"Error trying to recover API keys from {source}: {e}")
    
    return False

def init_app(app):
    """Initialize the Flask app with the paper trading blueprint"""
    # Enable CORS for all routes
    CORS(app)
    
    app.register_blueprint(paper_trading_bp)
    
    # Create an initial status file if it doesn't exist
    if not os.path.exists(status_file):
        update_status_file()
    
    return app


if __name__ == "__main__":
    # This can be run as a standalone service for testing
    app = Flask(__name__)
    CORS(app, resources={
        r"/trading/*": {"origins": ["http://localhost:5173", "http://127.0.0.1:5173"]}
    })
    init_app(app)
    app.run(debug=True, port=5001)<|MERGE_RESOLUTION|>--- conflicted
+++ resolved
@@ -10,12 +10,7 @@
 import time
 import logging
 from datetime import datetime
-<<<<<<< HEAD
-from flask import Flask, request, jsonify, Blueprint
-from flask_cors import CORS
-=======
 from flask import Flask, jsonify, request, Blueprint
->>>>>>> 707f24bf
 
 # Add parent directory to path for imports
 BASE_DIR = os.path.dirname(os.path.dirname(os.path.abspath(__file__)))
@@ -68,21 +63,21 @@
     
     try:
         status = {
-            'is_running': getattr(strategy, 'is_running', False),
-            'mode': getattr(strategy, 'mode', 'paper'),
-            'balance': getattr(strategy, 'balance', 0.0),
-            'holdings': getattr(strategy, 'holdings', {}),
-            'base_currency': getattr(strategy, 'base_currency', 'USDT'),
-            'portfolio_value': getattr(strategy, 'portfolio_value', 0.0),
-            'performance': getattr(strategy, 'performance', {}),
-            'trade_history': getattr(strategy, 'trade_history', []),
-            'last_prices': getattr(strategy, 'last_prices', {}),
+            'is_running': strategy.is_running,
+            'mode': strategy.mode,
+            'balance': strategy.balance,
+            'holdings': strategy.holdings,
+            'base_currency': strategy.base_currency,
+            'portfolio_value': strategy.calculate_portfolio_value(),
+            'performance': strategy.calculate_performance_metrics(),
+            'trade_history': strategy.trade_history,
+            'last_prices': strategy.last_prices,
             'last_updated': datetime.now().isoformat(),
             'api_keys_configured': bool(strategy.config.get('api_key') and strategy.config.get('api_secret')),
-            'api_keys_valid': getattr(strategy, 'validate_api_keys', lambda: False)(),
-            'auto_execute_suggested_trades': getattr(strategy, 'auto_execute_suggested_trades', False),
-            'min_confidence_threshold': getattr(strategy, 'min_confidence_threshold', 0.75),
-            'suggested_trade_refresh_interval': getattr(strategy, 'suggested_trade_refresh_interval', 60)
+            'api_keys_valid': strategy.validate_api_keys(),
+            'auto_execute_suggested_trades': strategy.auto_execute_suggested_trades,
+            'min_confidence_threshold': strategy.min_confidence_threshold,
+            'suggested_trade_refresh_interval': strategy.suggested_trade_refresh_interval
         }
         
         os.makedirs(os.path.dirname(status_file), exist_ok=True)
@@ -95,64 +90,6 @@
     except Exception as e:
         logger.error(f"Error updating status file: {str(e)}")
 
-<<<<<<< HEAD
-<<<<<<< HEAD
-
-@paper_trading_bp.route('/paper', methods=['GET', 'POST'])
-def handle_paper_trading():
-    try:
-        if request.method == 'POST':
-            try:
-                data = request.get_json()
-                if not data:
-                    return jsonify({'success': False, 'message': 'Invalid JSON data'}), 400
-                    
-                command = data.get('command')
-                params = data.get('params', {})
-                
-                if not command:
-                    return jsonify({'success': False, 'message': 'Command is required'}), 400
-                    
-                if command == 'start':
-                    strategy.start()
-                    update_status_file()
-                    return jsonify({'success': True, 'message': 'Trading started'})
-                elif command == 'stop':
-                    strategy.stop()
-                    update_status_file()
-                    return jsonify({'success': True, 'message': 'Trading stopped'})
-                else:
-                    return jsonify({'success': False, 'message': f'Unknown command: {command}'}), 400
-                    
-            except Exception as e:
-                logger.error(f'Error handling command: {str(e)}')
-                return jsonify({'success': False, 'message': f'Error: {str(e)}'}), 500
-        else:
-            # GET request - return status with safe defaults
-            status = {
-                'success': True,
-                'is_running': getattr(strategy, 'is_running', False),
-                'status': 'active' if getattr(strategy, 'is_running', False) else 'inactive',
-                'mode': 'paper',
-                'last_updated': datetime.now().isoformat(),
-                'details': {
-                    'balance': getattr(strategy, 'portfolio_value', 0),
-                    'holdings': getattr(strategy, 'holdings', {}),
-                    'metrics': {
-                        'total_trades': len(getattr(strategy, 'trade_history', [])),
-                        'win_rate': getattr(strategy, 'win_rate', 0),
-                        'profit_loss': getattr(strategy, 'total_pnl', 0)
-                    }
-                }
-            }
-            return jsonify(status)
-            
-    except Exception as e:
-        logger.error(f'Error in handle_paper_trading: {str(e)}')
-        return jsonify({'success': False, 'message': f'Server error: {str(e)}'}), 500
-
-@paper_trading_bp.route('/status', methods=['GET'])
-=======
 @paper_trading_bp.route('/trading/paper/status', methods=['GET'])
 def get_paper_trading_status():
     """Get current paper trading status."""
@@ -216,7 +153,6 @@
             'message': str(e)
         }), 500
 
->>>>>>> 707f24bf
 def get_status():
     """Get the current paper trading status."""
     try:
@@ -324,10 +260,5 @@
 
 
 if __name__ == "__main__":
-    # This can be run as a standalone service for testing
-    app = Flask(__name__)
-    CORS(app, resources={
-        r"/trading/*": {"origins": ["http://localhost:5173", "http://127.0.0.1:5173"]}
-    })
-    init_app(app)
-    app.run(debug=True, port=5001)+    # This can be run as a standalone service
+    app.run(host='0.0.0.0', port=5001, debug=True)
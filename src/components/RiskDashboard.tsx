--- conflicted
+++ resolved
@@ -14,20 +14,6 @@
   learningProgress: {
     accuracyScore: number;
     trainingEpochs: number;
-<<<<<<< HEAD
-<<<<<<< HEAD
-    lastUpdated: string;
-  };
-  strategyPerformance: {
-    [key: string]: {
-      exposure: number;
-      returns: number;
-      risk: number;
-    };
-=======
->>>>>>> ea1c38704abbb74e8dbb0c9c3275c87e413a456d
-=======
->>>>>>> 51ffb992
   };
   portfolioMetrics: {
     sharpeRatio: number;
@@ -53,59 +39,21 @@
 
   const fetchMetrics = async () => {
     try {
-<<<<<<< HEAD
-<<<<<<< HEAD
-      // For development, use sample data
-      // In production, this would be: await fetch('/trading/risk/metrics');
-=======
       // Simulated API call with sample data
->>>>>>> ea1c38704abbb74e8dbb0c9c3275c87e413a456d
-=======
-      // Simulated API call with sample data
->>>>>>> 51ffb992
       const sampleData: RiskMetrics = {
         riskLevel: 0.65,
         volatility: 0.25,
         drawdown: -0.15,
         confidence: 0.85,
-<<<<<<< HEAD
-<<<<<<< HEAD
-        cumulativeProfit: 2850.75,
-        botConfidence: 0.82,
-        learningProgress: {
-          accuracyScore: 0.78,
-          trainingEpochs: 150,
-          lastUpdated: new Date().toISOString()
-        },
-        strategyPerformance: {
-          'Mean Reversion': { exposure: 0.3, returns: 0.12, risk: 0.4 },
-          'Trend Following': { exposure: 0.4, returns: 0.15, risk: 0.6 },
-          'Breakout': { exposure: 0.2, returns: 0.08, risk: 0.3 },
-          'ML-Based': { exposure: 0.1, returns: 0.18, risk: 0.7 }
-=======
-=======
->>>>>>> 51ffb992
         cumulativeProfit: 15000,
         botConfidence: 0.78,
         learningProgress: {
           accuracyScore: 0.82,
           trainingEpochs: 1000,
-<<<<<<< HEAD
->>>>>>> ea1c38704abbb74e8dbb0c9c3275c87e413a456d
-=======
->>>>>>> 51ffb992
         },
         portfolioMetrics: {
           sharpeRatio: 1.8,
           sortinoRatio: 2.1,
-<<<<<<< HEAD
-<<<<<<< HEAD
-          maxDrawdown: 0.25,
-          volatility: 0.2
-        }
-=======
-=======
->>>>>>> 51ffb992
           maxDrawdown: -0.12,
           volatility: 0.22,
         },
@@ -115,10 +63,6 @@
           'MACD': { returns: 0.18, risk: 0.09, trades: 180 },
           'Bollinger Bands': { returns: 0.14, risk: 0.07, trades: 130 },
         },
-<<<<<<< HEAD
->>>>>>> ea1c38704abbb74e8dbb0c9c3275c87e413a456d
-=======
->>>>>>> 51ffb992
       };
       setMetrics(sampleData);
     } catch (error) {
@@ -159,42 +103,6 @@
           <CardContent>
             <Typography variant="h6" gutterBottom>
               Bot Learning Metrics
-<<<<<<< HEAD
-            </Typography>
-            <Grid container spacing={2}>
-              <Grid {...{ item: true, xs: 6 }}>
-                <Typography variant="body1" color="primary">
-                  Cumulative Profit: ${metrics.cumulativeProfit.toFixed(2)}
-                </Typography>
-              </Grid>
-              <Grid {...{ item: true, xs: 6 }}>
-                <Typography variant="body1" color="primary">
-                  Bot Confidence: {formatPercentage(metrics.botConfidence)}
-                </Typography>
-              </Grid>
-              <Grid {...{ item: true, xs: 6 }}>
-                <Typography variant="body1">
-                  Accuracy Score: {formatPercentage(metrics.learningProgress.accuracyScore)}
-                </Typography>
-              </Grid>
-              <Grid {...{ item: true, xs: 6 }}>
-                <Typography variant="body1">
-                  Training Epochs: {metrics.learningProgress.trainingEpochs}
-                </Typography>
-              </Grid>
-            </Grid>
-          </CardContent>
-        </Card>
-      </Grid>
-
-      {/* Bot Learning Metrics Card */}
-      <Grid {...{ item: true, xs: 12, md: 8 }}>
-        <Card>
-          <CardContent>
-            <Typography variant="h6" gutterBottom>
-              Bot Learning & Performance
-=======
->>>>>>> 51ffb992
             </Typography>
             <Grid container spacing={2}>
               <Grid {...{ item: true, xs: 6 }}>
